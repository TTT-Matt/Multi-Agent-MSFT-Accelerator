import logging
import os
from azure.monitor.events.extension import track_event


def track_event_if_configured(event_name: str, event_data: dict):
<<<<<<< HEAD
    instrumentation_key = os.getenv("APPLICATIONINSIGHTS_CONNECTION_STRING")
    if instrumentation_key:
        track_event(event_name, event_data)
    # else:
    #     logging.warning(f"Skipping track_event for {event_name} as Application Insights is not configured")
=======
    """Track an event if Application Insights is configured.
    
    This function safely wraps the Azure Monitor track_event function
    to handle potential errors with the ProxyLogger.
    
    Args:
        event_name: The name of the event to track
        event_data: Dictionary of event data/dimensions
    """
    try:
        instrumentation_key = os.getenv("APPLICATIONINSIGHTS_CONNECTION_STRING")
        if instrumentation_key:
            track_event(event_name, event_data)
        # else:
        #     logging.warning(f"Skipping track_event for {event_name} as Application Insights is not configured")
    except AttributeError as e:
        # Handle the 'ProxyLogger' object has no attribute 'resource' error
        logging.warning(f"ProxyLogger error in track_event: {e}")
    except Exception as e:
        # Catch any other exceptions to prevent them from bubbling up
        logging.warning(f"Error in track_event: {e}")
>>>>>>> 658bc27c
<|MERGE_RESOLUTION|>--- conflicted
+++ resolved
@@ -4,13 +4,6 @@
 
 
 def track_event_if_configured(event_name: str, event_data: dict):
-<<<<<<< HEAD
-    instrumentation_key = os.getenv("APPLICATIONINSIGHTS_CONNECTION_STRING")
-    if instrumentation_key:
-        track_event(event_name, event_data)
-    # else:
-    #     logging.warning(f"Skipping track_event for {event_name} as Application Insights is not configured")
-=======
     """Track an event if Application Insights is configured.
     
     This function safely wraps the Azure Monitor track_event function
@@ -31,5 +24,4 @@
         logging.warning(f"ProxyLogger error in track_event: {e}")
     except Exception as e:
         # Catch any other exceptions to prevent them from bubbling up
-        logging.warning(f"Error in track_event: {e}")
->>>>>>> 658bc27c
+        logging.warning(f"Error in track_event: {e}")