name: Validate WAF Deployment

on:
  push:
    branches:
      - main
  schedule:
    - cron: "0 11,23 * * *" # Runs at 11:00 AM and 11:00 PM GMT

jobs:
  deploy:
    runs-on: ubuntu-latest
    steps:
      - name: Checkout Code
        uses: actions/checkout@v3

      - name: Run Quota Check
        id: quota-check
        run: |
          export AZURE_CLIENT_ID=${{ secrets.AZURE_CLIENT_ID }}
          export AZURE_TENANT_ID=${{ secrets.AZURE_TENANT_ID }}
          export AZURE_CLIENT_SECRET=${{ secrets.AZURE_CLIENT_SECRET }}
          export AZURE_SUBSCRIPTION_ID="${{ secrets.AZURE_SUBSCRIPTION_ID }}"
          export GPT_MIN_CAPACITY="5"
          export AZURE_REGIONS="${{ vars.AZURE_REGIONS }}"

          chmod +x infra/scripts/checkquota.sh
          if ! infra/scripts/checkquota.sh; then
            # If quota check fails due to insufficient quota, set the flag
            if grep -q "No region with sufficient quota found" infra/scripts/checkquota.sh; then
              echo "QUOTA_FAILED=true" >> $GITHUB_ENV
            fi
            exit 1  # Fail the pipeline if any other failure occurs
          fi

      - name: Send Notification on Quota Failure
        if: env.QUOTA_FAILED == 'true'
        run: |
          RUN_URL="https://github.com/${{ github.repository }}/actions/runs/${{ github.run_id }}"
          EMAIL_BODY=$(cat <<EOF
          {
            "body": "<p>Dear Team,</p><p>The quota check has failed, and the pipeline cannot proceed.</p><p><strong>Build URL:</strong> ${RUN_URL}</p><p>Please take necessary action.</p><p>Best regards,<br>Your Automation Team</p>"
          }
          EOF
          )

          curl -X POST "${{ secrets.AUTO_LOGIC_APP_URL }}" \
            -H "Content-Type: application/json" \
            -d "$EMAIL_BODY" || echo "Failed to send notification"

      - name: Fail Pipeline if Quota Check Fails
        if: env.QUOTA_FAILED == 'true'
        run: exit 1

      - name: Set Deployment Region
        run: |
          echo "Selected Region: $VALID_REGION"
          echo "AZURE_LOCATION=$VALID_REGION" >> $GITHUB_ENV

      - name: Setup Azure CLI
        run: |
          curl -sL https://aka.ms/InstallAzureCLIDeb | sudo bash
          az --version  # Verify installation

      - name: Login to Azure
        run: |
          az login --service-principal -u ${{ secrets.AZURE_CLIENT_ID }} -p ${{ secrets.AZURE_CLIENT_SECRET }} --tenant ${{ secrets.AZURE_TENANT_ID }}

      - name: Install Bicep CLI
        run: az bicep install

      - name: Generate Resource Group Name
        id: generate_rg_name
        run: |
          echo "Generating a unique resource group name..."
          ACCL_NAME="macae"  # Account name as specified
          SHORT_UUID=$(uuidgen | cut -d'-' -f1)
          UNIQUE_RG_NAME="arg-${ACCL_NAME}-${SHORT_UUID}"
          echo "RESOURCE_GROUP_NAME=${UNIQUE_RG_NAME}" >> $GITHUB_ENV
          echo "Generated Resource_GROUP_PREFIX: ${UNIQUE_RG_NAME}"

      - name: Check and Create Resource Group
        id: check_create_rg
        run: |
          set -e  
          echo "Checking if resource group exists..."
          rg_exists=$(az group exists --name ${{ env.RESOURCE_GROUP_NAME }})
          if [ "$rg_exists" = "false" ]; then
            echo "Resource group does not exist. Creating..."
            az group create --name ${{ env.RESOURCE_GROUP_NAME }} --location ${{ env.AZURE_LOCATION }} || { echo "Error creating resource group"; exit 1; }
          else
            echo "Resource group already exists."
          fi

      - name: Deploy Bicep Template
        id: deploy
        run: |
          set -e
          az deployment group create \
            --resource-group ${{ env.RESOURCE_GROUP_NAME }} \
            --template-file infra/main.bicep \
            --parameters \
              useWafAlignedArchitecture=true \
              aiDeploymentsLocation='${{ env.AZURE_LOCATION }}' \
              gptModelCapacity=5 \
              virtualMachineConfiguration='{"adminUsername": "adminuser", "adminPassword": "P@ssw0rd1234"}' \
              logAnalyticsWorkspaceConfiguration='{"existingWorkspaceResourceId": ""}'
<<<<<<< HEAD
=======

>>>>>>> b3073cc7

      - name: Send Notification on Failure
        if: failure()
        run: |
          RUN_URL="https://github.com/${{ github.repository }}/actions/runs/${{ github.run_id }}"

          # Construct the email body
          EMAIL_BODY=$(cat <<EOF
          {
            "body": "<p>Dear Team,</p><p>We would like to inform you that the Multi-Agent-Custom-Automation-Engine-Solution-Accelerator Automation process has encountered an issue and has failed to complete successfully.</p><p><strong>Build URL:</strong> ${RUN_URL}<br> ${OUTPUT}</p><p>Please investigate the matter at your earliest convenience.</p><p>Best regards,<br>Your Automation Team</p>"
          }
          EOF
          )

          # Send the notification
          curl -X POST "${{ secrets.LOGIC_APP_URL }}" \
            -H "Content-Type: application/json" \
            -d "$EMAIL_BODY" || echo "Failed to send notification"

      - name: Get OpenAI Resource from Resource Group
        id: get_openai_resource
        run: |


          set -e
          echo "Fetching OpenAI resource from resource group ${{ env.RESOURCE_GROUP_NAME }}..."

          # Run the az resource list command to get the OpenAI resource name
          openai_resource_name=$(az resource list --resource-group ${{ env.RESOURCE_GROUP_NAME }} --resource-type "Microsoft.CognitiveServices/accounts" --query "[0].name" -o tsv)

          if [ -z "$openai_resource_name" ]; then
            echo "No OpenAI resource found in resource group ${{ env.RESOURCE_GROUP_NAME }}."
            exit 1
          else
            echo "OPENAI_RESOURCE_NAME=${openai_resource_name}" >> $GITHUB_ENV
            echo "OpenAI resource name: ${openai_resource_name}" 
          fi

      - name: Delete Bicep Deployment
        if: always()
        run: |
          set -e  
          echo "Checking if resource group exists..."
          rg_exists=$(az group exists --name ${{ env.RESOURCE_GROUP_NAME }})
          if [ "$rg_exists" = "true" ]; then
            echo "Resource group exist. Cleaning..."
            az group delete \
                --name ${{ env.RESOURCE_GROUP_NAME }} \
                --yes \
                --no-wait
            echo "Resource group deleted...  ${{ env.RESOURCE_GROUP_NAME }}"
          else
            echo "Resource group does not exists."
          fi

      - name: Wait for resource deletion to complete
        run: |


          # Add resources to the array
          resources_to_check=("${{ env.OPENAI_RESOURCE_NAME }}")

          echo "List of resources to check: ${resources_to_check[@]}"

          # Maximum number of retries
          max_retries=3

          # Retry intervals in seconds (30, 60, 120)
          retry_intervals=(30 60 120)

          # Retry mechanism to check resources
          retries=0
          while true; do
            resource_found=false

            # Get the list of resources in YAML format again on each retry
            resource_list=$(az resource list --resource-group ${{ env.RESOURCE_GROUP_NAME }} --output yaml)

            # Iterate through the resources to check
            for resource in "${resources_to_check[@]}"; do
              echo "Checking resource: $resource"
              if echo "$resource_list" | grep -q "name: $resource"; then
                echo "Resource '$resource' exists in the resource group."
                resource_found=true
              else
                echo "Resource '$resource' does not exist in the resource group."
              fi
            done

            # If any resource exists, retry
            if [ "$resource_found" = true ]; then
              retries=$((retries + 1))
              if [ "$retries" -gt "$max_retries" ]; then
                echo "Maximum retry attempts reached. Exiting."
                break
              else
                # Wait for the appropriate interval for the current retry
                echo "Waiting for ${retry_intervals[$retries-1]} seconds before retrying..."
                sleep ${retry_intervals[$retries-1]}
              fi
            else
              echo "No resources found. Exiting."
              break
            fi
          done

      - name: Purging the Resources
        if: always()
        run: |

          set -e 
          echo "Azure OpenAI: ${{ env.OPENAI_RESOURCE_NAME }}"

          # Purge OpenAI Resource
          echo "Purging the OpenAI Resource..."
          if ! az resource delete --ids /subscriptions/${{ secrets.AZURE_SUBSCRIPTION_ID }}/providers/Microsoft.CognitiveServices/locations/eastus/resourceGroups/${{ env.RESOURCE_GROUP_NAME }}/deletedAccounts/${{ env.OPENAI_RESOURCE_NAME }} --verbose; then
            echo "Failed to purge openai resource: ${{ env.OPENAI_RESOURCE_NAME }}"
          else
            echo "Purged the openai resource: ${{ env.OPENAI_RESOURCE_NAME }}"
          fi

          echo "Resource purging completed successfully"<|MERGE_RESOLUTION|>--- conflicted
+++ resolved
@@ -105,10 +105,7 @@
               gptModelCapacity=5 \
               virtualMachineConfiguration='{"adminUsername": "adminuser", "adminPassword": "P@ssw0rd1234"}' \
               logAnalyticsWorkspaceConfiguration='{"existingWorkspaceResourceId": ""}'
-<<<<<<< HEAD
-=======
-
->>>>>>> b3073cc7
+
 
       - name: Send Notification on Failure
         if: failure()
